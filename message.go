package coap

import (
	"bytes"
	"encoding/binary"
	"errors"
	"fmt"
	"sort"
	"strings"
)

// COAPType represents the message type.
type COAPType uint8

const (
	// Confirmable messages require acknowledgements.
	Confirmable = COAPType(0)
	// NonConfirmable messages do not require acknowledgements.
	NonConfirmable = COAPType(1)
	// Acknowledgement is a message type indicating a response to
	// a confirmable message.
	Acknowledgement = COAPType(2)
	// Reset indicates a permanent negative acknowledgement.
	Reset = COAPType(3)
)

var typeNames = [256]string{
	Confirmable:     "Confirmable",
	NonConfirmable:  "NonConfirmable",
	Acknowledgement: "Acknowledgement",
	Reset:           "Reset",
}

func init() {
	for i := range typeNames {
		if typeNames[i] == "" {
			typeNames[i] = fmt.Sprintf("Unknown (0x%x)", i)
		}
	}
}

func (t COAPType) String() string {
	return typeNames[t]
}

// COAPCode is the type used for both request and response codes.
type COAPCode uint8

// Request Codes
const (
	GET    COAPCode = 1
	POST   COAPCode = 2
	PUT    COAPCode = 3
	DELETE COAPCode = 4
)

// Response Codes
const (
	Created               COAPCode = 65
	Deleted               COAPCode = 66
	Valid                 COAPCode = 67
	Changed               COAPCode = 68
	Content               COAPCode = 69
	BadRequest            COAPCode = 128
	Unauthorized          COAPCode = 129
	BadOption             COAPCode = 130
	Forbidden             COAPCode = 131
	NotFound              COAPCode = 132
	MethodNotAllowed      COAPCode = 133
	NotAcceptable         COAPCode = 134
	PreconditionFailed    COAPCode = 140
	RequestEntityTooLarge COAPCode = 141
	UnsupportedMediaType  COAPCode = 143
	InternalServerError   COAPCode = 160
	NotImplemented        COAPCode = 161
	BadGateway            COAPCode = 162
	ServiceUnavailable    COAPCode = 163
	GatewayTimeout        COAPCode = 164
	ProxyingNotSupported  COAPCode = 165
)

var codeNames = [256]string{
	GET:                   "GET",
	POST:                  "POST",
	PUT:                   "PUT",
	DELETE:                "DELETE",
	Created:               "Created",
	Deleted:               "Deleted",
	Valid:                 "Valid",
	Changed:               "Changed",
	Content:               "Content",
	BadRequest:            "BadRequest",
	Unauthorized:          "Unauthorized",
	BadOption:             "BadOption",
	Forbidden:             "Forbidden",
	NotFound:              "NotFound",
	MethodNotAllowed:      "MethodNotAllowed",
	NotAcceptable:         "NotAcceptable",
	PreconditionFailed:    "PreconditionFailed",
	RequestEntityTooLarge: "RequestEntityTooLarge",
	UnsupportedMediaType:  "UnsupportedMediaType",
	InternalServerError:   "InternalServerError",
	NotImplemented:        "NotImplemented",
	BadGateway:            "BadGateway",
	ServiceUnavailable:    "ServiceUnavailable",
	GatewayTimeout:        "GatewayTimeout",
	ProxyingNotSupported:  "ProxyingNotSupported",
}

func init() {
	for i := range codeNames {
		if codeNames[i] == "" {
			codeNames[i] = fmt.Sprintf("Unknown (0x%x)", i)
		}
	}
}

func (c COAPCode) String() string {
	return codeNames[c]
}

// Message encoding errors.
var (
	ErrInvalidTokenLen   = errors.New("invalid token length")
	ErrOptionTooLong     = errors.New("option is too long")
	ErrOptionGapTooLarge = errors.New("option gap too large")
)

// OptionID identifies an option in a message.
type OptionID uint8

/*
   +-----+----+---+---+---+----------------+--------+--------+---------+
   | No. | C  | U | N | R | Name           | Format | Length | Default |
   +-----+----+---+---+---+----------------+--------+--------+---------+
   |   1 | x  |   |   | x | If-Match       | opaque | 0-8    | (none)  |
   |   3 | x  | x | - |   | Uri-Host       | string | 1-255  | (see    |
   |     |    |   |   |   |                |        |        | below)  |
   |   4 |    |   |   | x | ETag           | opaque | 1-8    | (none)  |
   |   5 | x  |   |   |   | If-None-Match  | empty  | 0      | (none)  |
   |   7 | x  | x | - |   | Uri-Port       | uint   | 0-2    | (see    |
   |     |    |   |   |   |                |        |        | below)  |
   |   8 |    |   |   | x | Location-Path  | string | 0-255  | (none)  |
   |  11 | x  | x | - | x | Uri-Path       | string | 0-255  | (none)  |
   |  12 |    |   |   |   | Content-Format | uint   | 0-2    | (none)  |
   |  14 |    | x | - |   | Max-Age        | uint   | 0-4    | 60      |
   |  15 | x  | x | - | x | Uri-Query      | string | 0-255  | (none)  |
   |  17 | x  |   |   |   | Accept         | uint   | 0-2    | (none)  |
   |  20 |    |   |   | x | Location-Query | string | 0-255  | (none)  |
   |  35 | x  | x | - |   | Proxy-Uri      | string | 1-1034 | (none)  |
   |  39 | x  | x | - |   | Proxy-Scheme   | string | 1-255  | (none)  |
   |  60 |    |   | x |   | Size1          | uint   | 0-4    | (none)  |
   +-----+----+---+---+---+----------------+--------+--------+---------+
*/

// Option IDs.
const (
	IfMatch       = OptionID(1)
	URIHost       = OptionID(3)
	ETag          = OptionID(4)
	IfNoneMatch   = OptionID(5)
	URIPort       = OptionID(7)
	LocationPath  = OptionID(8)
	URIPath       = OptionID(11)
	ContentFormat = OptionID(12)
	MaxAge        = OptionID(14)
	URIQuery      = OptionID(15)
	Accept        = OptionID(17)
	LocationQuery = OptionID(20)
	ProxyURI      = OptionID(35)
	ProxyScheme   = OptionID(39)
	Size1         = OptionID(60)
)

// MediaType specifies the content type of a message.
type MediaType byte

// Content types.
const (
	TextPlain     = MediaType(0)  // text/plain;charset=utf-8
	AppLinkFormat = MediaType(40) // application/link-format
	AppXML        = MediaType(41) // application/xml
	AppOctets     = MediaType(42) // application/octet-stream
	AppExi        = MediaType(47) // application/exi
	AppJSON       = MediaType(50) // application/json
)

type option struct {
	ID    OptionID
	Value interface{}
}

func encodeInt(v uint32) []byte {
	switch {
	case v == 0:
		return nil
	case v < 256:
		return []byte{byte(v)}
	case v < 65536:
		rv := []byte{0, 0}
		binary.BigEndian.PutUint16(rv, uint16(v))
		return rv
	case v < 16777216:
		rv := []byte{0, 0, 0, 0}
		binary.BigEndian.PutUint32(rv, uint32(v))
		return rv[1:]
	default:
		rv := []byte{0, 0, 0, 0}
		binary.BigEndian.PutUint32(rv, uint32(v))
		return rv
	}
}

func decodeInt(b []byte) uint32 {
	tmp := []byte{0, 0, 0, 0}
	copy(tmp[4-len(b):], b)
	return binary.BigEndian.Uint32(tmp)
}

func (o option) toBytes() []byte {
	var v uint32

	switch i := o.Value.(type) {
	case string:
		return []byte(i)
	case []byte:
		return i
	case MediaType:
		v = uint32(i)
	case int:
		v = uint32(i)
	case int32:
		v = uint32(i)
	case uint:
		v = uint32(i)
	case uint32:
		v = i
	default:
		panic(fmt.Errorf("invalid type for option %x: %T (%v)",
			o.ID, o.Value, o.Value))
	}

	return encodeInt(v)
}

type options []option

func (o options) Len() int {
	return len(o)
}

func (o options) Less(i, j int) bool {
	if o[i].ID == o[j].ID {
		return i < j
	}
	return o[i].ID < o[j].ID
}

func (o options) Swap(i, j int) {
	o[i], o[j] = o[j], o[i]
}

func (o options) Minus(oid OptionID) options {
	rv := options{}
	for _, opt := range o {
		if opt.ID != oid {
			rv = append(rv, opt)
		}
	}
	return rv
}

// Message is a CoAP message.
type Message struct {
	Type      COAPType
	Code      COAPCode
	MessageID uint16

	Token, Payload []byte

	opts options
}

// IsConfirmable returns true if this message is confirmable.
func (m Message) IsConfirmable() bool {
	return m.Type == Confirmable
}

// Options gets all the values for the given option.
func (m Message) Options(o OptionID) []interface{} {
	var rv []interface{}

	for _, v := range m.opts {
		if o == v.ID {
			rv = append(rv, v.Value)
		}
	}

	return rv
}

// Option gets the first value for the given option ID.
func (m Message) Option(o OptionID) interface{} {
	for _, v := range m.opts {
		if o == v.ID {
			return v.Value
		}
	}
	return nil
}

func (m Message) optionStrings(o OptionID) []string {
	var rv []string
	for _, o := range m.Options(o) {
		rv = append(rv, o.(string))
	}
	return rv
}

// Path gets the Path set on this message if any.
func (m Message) Path() []string {
	return m.optionStrings(URIPath)
}

// PathString gets a path as a / separated string.
func (m Message) PathString() string {
	return strings.Join(m.Path(), "/")
}

// SetPathString sets a path by a / separated string.
func (m *Message) SetPathString(s string) {
	for s[0] == '/' {
		s = s[1:]
	}
	m.SetPath(strings.Split(s, "/"))
}

// SetPath updates or adds a LocationPath attribute on this message.
func (m *Message) SetPath(s []string) {
	m.RemoveOption(URIPath)
	for _, p := range s {
		m.AddOption(URIPath, p)
	}
}

// RemoveOption removes all references to an option
func (m *Message) RemoveOption(opID OptionID) {
	m.opts = m.opts.Minus(opID)
}

// AddOption adds an option.
func (m *Message) AddOption(opID OptionID, val interface{}) {
	m.opts = append(m.opts, option{opID, val})
}

// SetOption sets an option, discarding any previous value
func (m *Message) SetOption(opID OptionID, val interface{}) {
	m.RemoveOption(opID)
	m.AddOption(opID, val)
}

// MarshalBinary produces the binary form of this Message.
func (m *Message) MarshalBinary() ([]byte, error) {
	tmpbuf := []byte{0, 0}
	binary.BigEndian.PutUint16(tmpbuf, m.MessageID)

	/*
	     0                   1                   2                   3
	    0 1 2 3 4 5 6 7 8 9 0 1 2 3 4 5 6 7 8 9 0 1 2 3 4 5 6 7 8 9 0 1
	   +-+-+-+-+-+-+-+-+-+-+-+-+-+-+-+-+-+-+-+-+-+-+-+-+-+-+-+-+-+-+-+-+
	   |Ver| T |  TKL  |      Code     |          Message ID           |
	   +-+-+-+-+-+-+-+-+-+-+-+-+-+-+-+-+-+-+-+-+-+-+-+-+-+-+-+-+-+-+-+-+
	   |   Token (if any, TKL bytes) ...
	   +-+-+-+-+-+-+-+-+-+-+-+-+-+-+-+-+-+-+-+-+-+-+-+-+-+-+-+-+-+-+-+-+
	   |   Options (if any) ...
	   +-+-+-+-+-+-+-+-+-+-+-+-+-+-+-+-+-+-+-+-+-+-+-+-+-+-+-+-+-+-+-+-+
	   |1 1 1 1 1 1 1 1|    Payload (if any) ...
	   +-+-+-+-+-+-+-+-+-+-+-+-+-+-+-+-+-+-+-+-+-+-+-+-+-+-+-+-+-+-+-+-+
	*/

	tknlen := uint8(len(m.Token))
	if tknlen > 8 {
		tknlen = 8
	}

	buf := bytes.Buffer{}
	buf.Write([]byte{
		(1 << 6) | (uint8(m.Type) << 4) | tknlen,
		byte(m.Code),
		tmpbuf[0],
		tmpbuf[1],
	})

	buf.Write(m.Token[:tknlen])

	/*
	     0   1   2   3   4   5   6   7
	   +---+---+---+---+---+---+---+---+
	   | Option Delta  |    Length     | for 0..14
	   +---+---+---+---+---+---+---+---+
	   |   Option Value ...
	   +---+---+---+---+---+---+---+---+
	                                               for 15..270:
	   +---+---+---+---+---+---+---+---+---+---+---+---+---+---+---+---+
	   | Option Delta  | 1   1   1   1 |          Length - 15          |
	   +---+---+---+---+---+---+---+---+---+---+---+---+---+---+---+---+
	   |   Option Value ...
	   +---+---+---+---+---+---+---+---+---+---+---+---+---+---+---+---+
	*/

	sort.Sort(&m.opts)

	prev := 0
	for _, o := range m.opts {
		b := o.toBytes()
<<<<<<< HEAD
		optdelta := int(o.ID) - prev
		optlen := len(b)

		var optlenbytes []byte
		if optlen >= 269 {
			optlenbytes = encodeInt(uint32(optlen - 269))
			optlen = 14
		} else if optlen >= 13 {
			optlenbytes = encodeInt(uint32(optlen - 13))
			optlen = 13
=======
		if len(b) >= 15 {
			buf.Write([]byte{
				byte(int(o.ID)-prev)<<4 | 15,
				byte(len(b) - 15),
			})
>>>>>>> 5b1f4ee8
		} else {
			optlenbytes = nil
		}
<<<<<<< HEAD

		var optdeltabytes []byte
		if optlen >= 269 {
			optdeltabytes = encodeInt(uint32(optdelta - 269))
			optdelta = 14
		} else if optlen >= 13 {
			optdeltabytes = encodeInt(uint32(optdelta - 13))
			optdelta = 13
		} else {
			optdeltabytes = nil
=======
		if int(o.ID)-prev > 15 {
			return nil, ErrOptionGapTooLarge
>>>>>>> 5b1f4ee8
		}

		optdeltalenbyte := byte((optdelta << 4) + optlen)

		buf.Write([]byte{optdeltalenbyte})
		buf.Write(optdeltabytes)
		buf.Write(optlenbytes)
		buf.Write(b)
		prev = int(o.ID)
	}

	if len(m.Payload) > 0 {
		buf.Write([]byte{0xff})
	}

	buf.Write(m.Payload)

	return buf.Bytes(), nil
}

func parseMessage(data []byte) (Message, error) {
	rv := Message{}
	return rv, rv.UnmarshalBinary(data)
}

// UnmarshalBinary parses the given binary slice as a Message.
func (m *Message) UnmarshalBinary(data []byte) error {
	if len(data) < 6 {
		return errors.New("short packet")
	}

	if data[0]>>6 != 1 {
		return errors.New("invalid version")
	}

<<<<<<< HEAD
	rv.Type = COAPType((data[0] >> 4) & 0x3)
	tokenLen := uint8(data[0] & 0xf)
=======
	m.Type = COAPType((data[0] >> 4) & 0x3)
	tokenLen := int(data[0] & 0xf)
>>>>>>> 5b1f4ee8
	if tokenLen > 8 {
		return ErrInvalidTokenLen
	}

	m.Code = COAPCode(data[1])
	m.MessageID = binary.BigEndian.Uint16(data[2:4])

	b := data[4:]

	// Token
	rv.Token = b[:tokenLen]
	b = b[tokenLen:]

	// Options
	prev := 0
	for len(b) > 0 {
		optLen := uint32(b[0] >> 4)
		optDelta := uint32(b[0] & 0xf)
		b = b[1:]

		if (optLen == 15) || (optDelta == 15) {
			if (optLen == 15) && (optDelta == 15) {
				break
			} else {
				return rv, errors.New("Invalid Option: Len xor Delta was 15")
			}
		}

		if optDelta == 14 {
			optDelta = decodeInt(b[:2]) - 269
			b = b[2:]
		} else if optDelta == 13 {
			optDelta = decodeInt(b[:1]) - 13
			b = b[1:]
		}

		if optLen == 14 {
			optLen = decodeInt(b[:2]) - 269
			b = b[2:]
		} else if optLen == 13 {
			optLen = decodeInt(b[:1]) - 13
			b = b[1:]
		}
<<<<<<< HEAD

		if len(b) < int(optLen) {
			return rv, errors.New("Truncated option")
=======
		if len(b) < l {
			return errors.New("truncated")
>>>>>>> 5b1f4ee8
		}

		var optVal interface{} = b[:optLen]

		oid := OptionID(prev + int(optDelta))
		switch oid {
		case URIPort, ContentFormat, MaxAge, Accept, Size1:
			optVal = decodeInt(b[:optLen])
		case URIHost, LocationPath, URIPath, URIQuery, LocationQuery,
			ProxyURI, ProxyScheme:
			optVal = string(b[:optLen])
		}

		option := option{
			ID:    oid,
			Value: optVal,
		}
		b = b[optLen:]
		prev = int(oid)

		m.opts = append(m.opts, option)
	}

	m.Payload = b
	return nil
}<|MERGE_RESOLUTION|>--- conflicted
+++ resolved
@@ -48,10 +48,11 @@
 
 // Request Codes
 const (
-	GET    COAPCode = 1
-	POST   COAPCode = 2
-	PUT    COAPCode = 3
-	DELETE COAPCode = 4
+	GET       COAPCode = 1
+	POST      COAPCode = 2
+	PUT       COAPCode = 3
+	DELETE    COAPCode = 4
+	SUBSCRIBE COAPCode = 5
 )
 
 // Response Codes
@@ -121,9 +122,9 @@
 
 // Message encoding errors.
 var (
-	ErrInvalidTokenLen   = errors.New("invalid token length")
-	ErrOptionTooLong     = errors.New("option is too long")
-	ErrOptionGapTooLarge = errors.New("option gap too large")
+	ErrInvalidTokenLen   = errors.New("Invalid token length")
+	ErrOptionTooLong     = errors.New("Option is too long")
+	ErrOptionGapTooLarge = errors.New("Option gap too large")
 )
 
 // OptionID identifies an option in a message.
@@ -236,7 +237,7 @@
 	case uint32:
 		v = i
 	default:
-		panic(fmt.Errorf("invalid type for option %x: %T (%v)",
+		panic(fmt.Errorf("Invalid type for option %x: %T (%v)",
 			o.ID, o.Value, o.Value))
 	}
 
@@ -413,7 +414,6 @@
 	prev := 0
 	for _, o := range m.opts {
 		b := o.toBytes()
-<<<<<<< HEAD
 		optdelta := int(o.ID) - prev
 		optlen := len(b)
 
@@ -424,17 +424,9 @@
 		} else if optlen >= 13 {
 			optlenbytes = encodeInt(uint32(optlen - 13))
 			optlen = 13
-=======
-		if len(b) >= 15 {
-			buf.Write([]byte{
-				byte(int(o.ID)-prev)<<4 | 15,
-				byte(len(b) - 15),
-			})
->>>>>>> 5b1f4ee8
 		} else {
 			optlenbytes = nil
 		}
-<<<<<<< HEAD
 
 		var optdeltabytes []byte
 		if optlen >= 269 {
@@ -445,10 +437,6 @@
 			optdelta = 13
 		} else {
 			optdeltabytes = nil
-=======
-		if int(o.ID)-prev > 15 {
-			return nil, ErrOptionGapTooLarge
->>>>>>> 5b1f4ee8
 		}
 
 		optdeltalenbyte := byte((optdelta << 4) + optlen)
@@ -469,28 +457,18 @@
 	return buf.Bytes(), nil
 }
 
-func parseMessage(data []byte) (Message, error) {
-	rv := Message{}
-	return rv, rv.UnmarshalBinary(data)
-}
-
 // UnmarshalBinary parses the given binary slice as a Message.
 func (m *Message) UnmarshalBinary(data []byte) error {
 	if len(data) < 6 {
-		return errors.New("short packet")
+		return errors.New("Short packet")
 	}
 
 	if data[0]>>6 != 1 {
-		return errors.New("invalid version")
-	}
-
-<<<<<<< HEAD
-	rv.Type = COAPType((data[0] >> 4) & 0x3)
+		return errors.New("Invalid version")
+	}
+
+	m.Type = COAPType((data[0] >> 4) & 0x3)
 	tokenLen := uint8(data[0] & 0xf)
-=======
-	m.Type = COAPType((data[0] >> 4) & 0x3)
-	tokenLen := int(data[0] & 0xf)
->>>>>>> 5b1f4ee8
 	if tokenLen > 8 {
 		return ErrInvalidTokenLen
 	}
@@ -501,7 +479,7 @@
 	b := data[4:]
 
 	// Token
-	rv.Token = b[:tokenLen]
+	m.Token = b[:tokenLen]
 	b = b[tokenLen:]
 
 	// Options
@@ -515,7 +493,7 @@
 			if (optLen == 15) && (optDelta == 15) {
 				break
 			} else {
-				return rv, errors.New("Invalid Option: Len xor Delta was 15")
+				return errors.New("Invalid Option: Len xor Delta was 15")
 			}
 		}
 
@@ -534,14 +512,9 @@
 			optLen = decodeInt(b[:1]) - 13
 			b = b[1:]
 		}
-<<<<<<< HEAD
 
 		if len(b) < int(optLen) {
-			return rv, errors.New("Truncated option")
-=======
-		if len(b) < l {
-			return errors.New("truncated")
->>>>>>> 5b1f4ee8
+			return errors.New("Truncated option")
 		}
 
 		var optVal interface{} = b[:optLen]
